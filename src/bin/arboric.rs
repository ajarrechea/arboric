--- conflicted
+++ resolved
@@ -1,13 +1,10 @@
 //! The arboric command line
 extern crate hyper;
 
-<<<<<<< HEAD
 #[macro_use]
 extern crate clap;
 
-=======
 use http::Uri;
->>>>>>> 32e385eb
 use log::trace;
 use std::error::Error;
 
@@ -17,16 +14,13 @@
 
 /// The `arboric` CLI entrypoint
 fn main() -> Result<(), Box<dyn Error>> {
-<<<<<<< HEAD
     let _matches = App::new("Arboric")
         .version(crate_version!())
         .about("GraphQL API Gateway")
         .subcommand(SubCommand::with_name("start").about("start the arboric server"))
         .get_matches();
 
-=======
     // TODO: Move to arboric::Configuration
->>>>>>> 32e385eb
     arboric::initialize_logging();
 
     let mut config = arboric::Configuration::new();
